--- conflicted
+++ resolved
@@ -9,7 +9,6 @@
 import pytest
 import scipy.stats
 import xarray as xr
-import zarr
 from numpy.testing import assert_allclose, assert_array_equal
 from pandas.testing import assert_frame_equal
 
@@ -87,137 +86,6 @@
     return Ag3(url, **kwargs)
 
 
-<<<<<<< HEAD
-=======
-@pytest.mark.parametrize(
-    "url",
-    [
-        None,
-        "gs://vo_agam_release/",
-        "gcs://vo_agam_release/",
-        "gs://vo_agam_release",
-        "gcs://vo_agam_release",
-        "simplecache::gs://vo_agam_release/",
-        "simplecache::gcs://vo_agam_release/",
-    ],
-)
-def test_sample_sets(url):
-
-    ag3 = setup_ag3(url)
-    df_sample_sets_v3 = ag3.sample_sets(release="3.0")
-    assert isinstance(df_sample_sets_v3, pd.DataFrame)
-    assert len(df_sample_sets_v3) == 28
-    assert tuple(df_sample_sets_v3.columns) == ("sample_set", "sample_count", "release")
-
-    # test duplicates not allowed
-    with pytest.raises(ValueError):
-        ag3.sample_sets(release=["3.0", "3.0"])
-
-    # test default is all public releases
-    df_default = ag3.sample_sets()
-    df_all = ag3.sample_sets(release=ag3.releases)
-    assert_frame_equal(df_default, df_all)
-
-
-def test_releases():
-
-    ag3 = setup_ag3()
-    assert isinstance(ag3.releases, tuple)
-    assert ag3.releases == ("3.0",)
-
-    ag3 = setup_ag3(pre=True)
-    assert isinstance(ag3.releases, tuple)
-    assert len(ag3.releases) > 1
-    assert all([r.startswith("3.") for r in ag3.releases])
-
-
-def test_sample_metadata():
-
-    ag3 = setup_ag3()
-    df_sample_sets_v3 = ag3.sample_sets(release="3.0")
-
-    expected_cols = (
-        "sample_id",
-        "partner_sample_id",
-        "contributor",
-        "country",
-        "location",
-        "year",
-        "month",
-        "latitude",
-        "longitude",
-        "sex_call",
-        "sample_set",
-        "release",
-    )
-
-    # all v3
-    df_samples_v3 = ag3.sample_metadata(sample_sets="3.0")
-    assert tuple(df_samples_v3.columns[: len(expected_cols)]) == expected_cols
-    expected_len = df_sample_sets_v3["sample_count"].sum()
-    assert len(df_samples_v3) == expected_len
-
-    # single sample set
-    df_samples_x = ag3.sample_metadata(sample_sets="AG1000G-X")
-    assert tuple(df_samples_x.columns[: len(expected_cols)]) == expected_cols
-    expected_len = df_sample_sets_v3.query("sample_set == 'AG1000G-X'")[
-        "sample_count"
-    ].sum()
-    assert len(df_samples_x) == expected_len
-
-    # multiple sample sets
-    sample_sets = ["AG1000G-BF-A", "AG1000G-BF-B", "AG1000G-BF-C"]
-    df_samples_bf = ag3.sample_metadata(sample_sets=sample_sets)
-    assert tuple(df_samples_bf.columns[: len(expected_cols)]) == expected_cols
-    loc_sample_sets = df_sample_sets_v3["sample_set"].isin(sample_sets)
-    expected_len = df_sample_sets_v3.loc[loc_sample_sets]["sample_count"].sum()
-    assert len(df_samples_bf) == expected_len
-
-    # duplicate sample sets
-    with pytest.raises(ValueError):
-        ag3.sample_metadata(sample_sets=["3.0", "3.0"])
-    with pytest.raises(ValueError):
-        ag3.sample_metadata(sample_sets=["AG1000G-UG", "AG1000G-UG"])
-    with pytest.raises(ValueError):
-        ag3.sample_metadata(sample_sets=["AG1000G-UG", "3.0"])
-
-    # default is all public releases
-    df_default = ag3.sample_metadata()
-    df_all = ag3.sample_metadata(sample_sets=ag3.releases)
-    assert_frame_equal(df_default, df_all)
-
-
-def test_sample_metadata_dtypes():
-
-    expected_dtypes = {
-        "sample_id": object,
-        "partner_sample_id": object,
-        "contributor": object,
-        "country": object,
-        "location": object,
-        "year": "int64",
-        "month": "int64",
-        "latitude": "float64",
-        "longitude": "float64",
-        "sex_call": object,
-        "sample_set": object,
-        "release": object,
-    }
-
-    # check all available sample sets
-    ag3 = setup_ag3(pre=True)
-    df_samples = ag3.sample_metadata()
-    for k, v in expected_dtypes.items():
-        assert df_samples[k].dtype == v, k
-
-    # check sample sets one by one, just to be sure
-    for sample_set in ag3.sample_sets()["sample_set"]:
-        df_samples = ag3.sample_metadata(sample_sets=sample_set)
-        for k, v in expected_dtypes.items():
-            assert df_samples[k].dtype == v, k
-
-
->>>>>>> 5a3bec8e
 def test_sample_metadata_with_aim_species():
     ag3 = setup_ag3(species_analysis="aim_20220528")
 
@@ -554,86 +422,6 @@
     assert gt_manual.chunks[2][0] == 2
 
 
-<<<<<<< HEAD
-=======
-def test_genome():
-
-    ag3 = setup_ag3()
-
-    # test the open_genome() method to access as zarr
-    genome = ag3.open_genome()
-    assert isinstance(genome, zarr.hierarchy.Group)
-    for contig in ag3.contigs:
-        assert contig in genome
-        assert genome[contig].dtype == "S1"
-
-    # test the genome_sequence() method to access sequences
-    for contig in ag3.contigs:
-        seq = ag3.genome_sequence(contig)
-        assert isinstance(seq, da.Array)
-        assert seq.dtype == "S1"
-
-
-def test_genome_features():
-
-    ag3 = setup_ag3()
-
-    # default
-    df = ag3.genome_features()
-    assert isinstance(df, pd.DataFrame)
-    gff3_cols = [
-        "contig",
-        "source",
-        "type",
-        "start",
-        "end",
-        "score",
-        "strand",
-        "phase",
-    ]
-    expected_cols = gff3_cols + ["ID", "Parent", "Name", "description"]
-    assert df.columns.tolist() == expected_cols
-
-    # don't unpack attributes
-    df = ag3.genome_features(attributes=None)
-    assert isinstance(df, pd.DataFrame)
-    expected_cols = gff3_cols + ["attributes"]
-    assert df.columns.tolist() == expected_cols
-
-
-@pytest.mark.parametrize(
-    "region",
-    ["AGAP007280", "3R:28,000,000-29,000,000", "2R", "X", ["3R", "3L"]],
-)
-def test_genome_features_region(region):
-
-    ag3 = setup_ag3()
-
-    df = ag3.genome_features(region=region)
-    assert isinstance(df, pd.DataFrame)
-    gff3_cols = [
-        "contig",
-        "source",
-        "type",
-        "start",
-        "end",
-        "score",
-        "strand",
-        "phase",
-    ]
-    expected_cols = gff3_cols + ["ID", "Parent", "Name", "description"]
-    assert df.columns.tolist() == expected_cols
-    assert len(df) > 0
-
-    # check region
-    region = ag3.resolve_region(region)
-    if isinstance(region, Region):
-        assert np.all(df["contig"].values == region.contig)
-        if region.start and region.end:
-            assert np.all(df.eval(f"start <= {region.end} and end >= {region.start}"))
-
-
->>>>>>> 5a3bec8e
 @pytest.mark.parametrize(
     "region",
     ["AGAP007280", "2R:48714463-48715355", "2R", "X"],
@@ -666,35 +454,6 @@
     assert df_crosses["role"].unique().tolist() == expected_role_values
     expected_sex_values = ["F", "M"]
     assert df_crosses["sex"].unique().tolist() == expected_sex_values
-
-
-<<<<<<< HEAD
-# TODO: copy or abstract for Af1 when site_annotations are available
-def test_site_annotations():
-=======
-def test_open_site_annotations():
->>>>>>> 5a3bec8e
-
-    ag3 = setup_ag3()
-
-    # test access as zarr
-    root = ag3.open_site_annotations()
-    assert isinstance(root, zarr.hierarchy.Group)
-    for f in (
-        "codon_degeneracy",
-        "codon_nonsyn",
-        "codon_position",
-        "seq_cls",
-        "seq_flen",
-        "seq_relpos_start",
-        "seq_relpos_stop",
-    ):
-        assert f in root
-        for contig in contigs:
-            assert contig in root[f]
-            z = root[f][contig]
-            # raw zarr data is aligned with genome sequence
-            assert z.shape == (len(ag3.genome_sequence(region=contig)),)
 
 
 @pytest.mark.parametrize("region", ["2R", "X", "AGAP007280", "2R:48714463-48715355"])
@@ -850,7 +609,6 @@
         assert_array_equal(ds["sample_id"].values, df_samples["sample_id"].values)
 
 
-# TODO: create version of this test for Af1
 def test_snp_effects():
     ag3 = setup_ag3()
     gste2 = "AGAP009194-RA"
@@ -956,7 +714,6 @@
     assert df.iloc[674].effect == "INTRONIC"
 
 
-# TODO: create version of this test for Af1 when cohorts are available
 def test_snp_allele_frequencies__str_cohorts():
     ag3 = setup_ag3(cohorts_analysis="20211101")
     cohorts = "admin1_month"
@@ -989,7 +746,6 @@
     assert len(df) == 16526
 
 
-# TODO: create version of this test for Af1 when cohorts are available
 def test_snp_allele_frequencies__dict_cohorts():
     ag3 = setup_ag3(cohorts_analysis="20211101")
     cohorts = {
@@ -1040,7 +796,6 @@
     assert np.any(df.max_af == 0)
 
 
-# TODO: create version of this test for Af1 when cohorts are available
 def test_snp_allele_frequencies__str_cohorts__effects():
     ag3 = setup_ag3(cohorts_analysis="20211101")
     cohorts = "admin1_month"
@@ -1089,7 +844,6 @@
     ]
 
 
-# TODO: create version of this test for Af1 when cohorts are available
 def test_snp_allele_frequencies__query():
     ag3 = setup_ag3(cohorts_analysis="20211101")
     cohorts = "admin1_year"
@@ -1119,7 +873,6 @@
     assert len(df) == 695
 
 
-# TODO: create version of this test for Af1 when cohorts are available
 def test_snp_allele_frequencies__dup_samples():
     ag3 = setup_ag3()
     with pytest.raises(ValueError):
@@ -2056,9 +1809,6 @@
     assert ds.attrs["contigs"] == ("2R", "2L", "3R", "3L", "X")
 
 
-<<<<<<< HEAD
-# TODO: create a version of this test for Af1 when cohorts are available
-=======
 def test_haplotypes__cohort_size():
 
     sample_sets = "AG1000G-BF-B"
@@ -2098,7 +1848,6 @@
     assert ds.dims["alleles"] == 2
 
 
->>>>>>> 5a3bec8e
 # test v3 sample sets
 @pytest.mark.parametrize(
     "sample_sets",
@@ -2188,7 +1937,6 @@
         assert region == Region("2L", 24630355, 24633221)
 
 
-# TODO: create a version of this test for Af1 when cohorts are available
 def test_aa_allele_frequencies():
     ag3 = setup_ag3(cohorts_analysis="20211101")
 
@@ -2226,7 +1974,6 @@
     assert df.loc["V402L"].max_af[0] == pytest.approx(0.121951, abs=1e-6)
 
 
-# TODO: create a version of this test for Af1 when cohorts are available
 def test_aa_allele_frequencies__dup_samples():
     ag3 = setup_ag3(cohorts_analysis="20211101")
     with pytest.raises(ValueError):
@@ -2237,7 +1984,6 @@
         )
 
 
-# TODO: create a version of this test for Af1 when cohorts are available
 # noinspection PyDefaultArgument
 def _check_snp_allele_frequencies_advanced(
     transcript="AGAP004707-RD",
@@ -2395,7 +2141,6 @@
             assert_allclose(actual_frq, expect_frq)
 
 
-# TODO: create a version of this test for Af1 when cohorts are available
 # noinspection PyDefaultArgument
 def _check_aa_allele_frequencies_advanced(
     transcript="AGAP004707-RD",
@@ -2974,7 +2719,6 @@
         )
 
 
-# TODO: create a copy of this test for Af1 when cohorts (taxon) are available
 @pytest.mark.parametrize("region", ["2R:1,000,000-2,000,000", "AGAP004707"])
 @pytest.mark.parametrize(
     "sample_sets", ["AG1000G-AO", ["AG1000G-BF-A", "AG1000G-BF-B"]]
@@ -3006,7 +2750,6 @@
     assert_array_equal(ac, ac2)
 
 
-# TODO: create a copy of this test for Af1 when cohorts (taxon) are available
 @pytest.mark.parametrize("region", ["2R:1,000,000-2,000,000", "AGAP004707"])
 @pytest.mark.parametrize(
     "sample_sets", ["AG1000G-AO", ["AG1000G-BF-A", "AG1000G-BF-B"]]
